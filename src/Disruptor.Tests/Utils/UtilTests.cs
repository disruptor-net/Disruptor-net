--- conflicted
+++ resolved
@@ -1,10 +1,5 @@
-<<<<<<< HEAD
-using System;
-using System.Linq;
-=======
 using System.Linq;
 using System.Runtime.InteropServices;
->>>>>>> 47dc759e
 using Disruptor.Tests.Support;
 using NUnit.Framework;
 
@@ -46,18 +41,6 @@
         }
 
         [Test]
-<<<<<<< HEAD
-        public void ShouldReadArrayElement()
-        {
-            var array = Enumerable.Range(0, 100)
-                                  .Select(x => new LongEvent())
-                                  .ToArray();
-
-            for (var index = 0; index < array.Length; index++)
-            {
-                Assert.AreEqual(array[index], Util.Read<LongEvent>(array, index));
-            }
-=======
         public void ShouldReadObjectAtIndex()
         {
             var array = Enumerable.Range(0, 2000).Select(x => new StubEvent(x)).ToArray();
@@ -148,7 +131,6 @@
 
             [FieldOffset(11)]
             public int Value;
->>>>>>> 47dc759e
         }
     }
 }