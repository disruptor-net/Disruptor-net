--- conflicted
+++ resolved
@@ -98,7 +98,6 @@
                 {
                     switch (arg.ToLowerInvariant())
                     {
-<<<<<<< HEAD
                         case string s when Regex.Match(s, "--report=(true|false)") is var m && m.Success:
                             options.ShouldGenerateReport = bool.Parse(m.Groups[1].Value);
                             break;
@@ -108,17 +107,6 @@
                             break;
 
                         case string s when Regex.Match(s, "--printspec=(true|false)") is var m && m.Success:
-=======
-                        case string s when Regex.Match(s, "--report=(false|true)") is var m && m.Success:
-                            options.ShouldGenerateReport = bool.Parse(m.Groups[1].Value);
-                            break;
-
-                        case string s when Regex.Match(s, "--openreport=(false|true)") is var m && m.Success:
-                            options.ShouldOpenReport = bool.Parse(m.Groups[1].Value);
-                            break;
-
-                        case string s when Regex.Match(s, "--printspec=(false|true)") is var m && m.Success:
->>>>>>> 47dc759e
                             options.ShouldPrintComputerSpecifications = bool.Parse(m.Groups[1].Value);
                             break;
 
@@ -139,13 +127,8 @@
                 Console.WriteLine($"Usage: {AppDomain.CurrentDomain.FriendlyName} target [--report=false] [--openreport=false] [--printspec=false] [--runs=count]");
                 Console.WriteLine();
                 Console.WriteLine("Options:");
-<<<<<<< HEAD
                 Console.WriteLine("     target           Test type full name or \"all\" for all tests");
-                Console.WriteLine("     --runs=count     Number of runs");
-=======
-                Console.WriteLine("     target         Test type full name or \"all\" for all tests");
-                Console.WriteLine("   --runs count     Number of runs");
->>>>>>> 47dc759e
+                Console.WriteLine("   --runs=count     Number of runs");
                 Console.WriteLine();
             }
         }
