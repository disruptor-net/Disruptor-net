--- conflicted
+++ resolved
@@ -1,27 +1,12 @@
 ﻿<Project Sdk="Microsoft.NET.Sdk">
 
   <PropertyGroup>
-<<<<<<< HEAD
     <TargetFrameworks>net452;netstandard2.0</TargetFrameworks>    
     <GenerateDocumentationFile>true</GenerateDocumentationFile>
     <IsPackable>true</IsPackable>
     <PackageId>Disruptor</PackageId>
     <NoWarn>1701;1702;1591</NoWarn>
-=======
-    <AssemblyName>Disruptor</AssemblyName>
-    <RootNamespace>Disruptor</RootNamespace>
-    <Title>Disruptor</Title>
-    <Product>Disruptor</Product>
-    <Description>A High Performance Inter-Thread Messaging Library</Description>
-    <Version>3.4.0</Version>
-    <InformationalVersion>3.4.0-alpha</InformationalVersion>
-    <FileVersion>3.4.0.0</FileVersion>
-    <LastPortedJavaRevision>a18f8198ab94590f0a5ec7c3378ba87f997ea670</LastPortedJavaRevision>
-    <TargetFrameworks>net452;netstandard2.0</TargetFrameworks>
-    <AllowUnsafeBlocks>true</AllowUnsafeBlocks>
-    <DocumentationFile>bin\$(Configuration)\$(TargetFramework)\Disruptor.xml</DocumentationFile>
     <LangVersion>latest</LangVersion>
->>>>>>> 47dc759e
   </PropertyGroup>
   
   <ItemGroup>
